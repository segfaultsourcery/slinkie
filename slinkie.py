from collections import defaultdict
from concurrent.futures import ThreadPoolExecutor, as_completed
from itertools import chain


def _first(items):
    return next(iter(items))


class Slinkie:
    def __init__(self, items):
        self._items = iter(items)

    def __iter__(self):
        return self

    def __next__(self):
        return next(self._items)

<<<<<<< HEAD
=======
    def consume(self, n=None):
        """
        Consume n items. If n is None, consume everything.
        """

        try:
            for _ in range(n) if n else self._items:
                next(self._items)
        except StopIteration:
            pass
        return self

>>>>>>> 5f379083
    def filter(self, key):
        """
        Filter the items.
        """
        return Slinkie(filter(key, self._items))

    def map(self, transform):
        """
        Map the items.
        """
        return Slinkie(map(transform, self._items))
<<<<<<< HEAD
=======

    def map_with_previous(self, transform):
        """
        Map the items. The transform function should accept two arguments, the previous and current items.
        """

        def inner():
            previous = None
            for item in self._items:
                yield previous, item
                previous = item

        return Slinkie(transform(previous, item) for previous, item in inner())
>>>>>>> 5f379083

    def skip(self, n):
        """
        Skip n items.
        """
        for i in range(n):
            next(self._items)
        return self

    def take(self, n):
        """
        Take n items.
        """

        def inner():
<<<<<<< HEAD
            try:
                for _ in range(n):
                    yield next(self._items)
            except StopIteration:
                return
=======
            for _ in range(n):
                yield next(self._items)
>>>>>>> 5f379083

        return Slinkie(inner())

    def first(self, key=None):
        """
        Take the first item if key is None, otherwise take the first item where key(item) returns true.
        If there are no objects, StopIteration is raised.
        """
        return next(self) if key is None else next(filter(key, self._items))

    def first_or_none(self, key=None):
        """
        Take the first item if key is None, otherwise take the first item where key(item) returns true.
        If there are no objects, None is returned.
        """
        return next(self, None) if key is None else next(filter(key, self._items), None)

    def last(self, key=None):
        """
        Take the last item if key is None, otherwise take the first item where key(item) returns true.
        If there are no objects, StopIteration is raised.
        """
        try:
            return list(self if key is None else filter(key, self._items))[-1]
        except IndexError:
            raise StopIteration()

    def last_or_none(self, key=None):
        """
        Take the first item if key is None, otherwise take the first item where key(item) returns true.
        If there are no objects, None is returned.
        """
        try:
            return self.last(key)
        except StopIteration:
            return None

    def flatten(self):
        """
        Flatten a two-dimensional result set into a single dimension.
        """
        return Slinkie(chain.from_iterable(self._items))

    def between(self, a, b, key=None):
        """
        Returns items between a and b. (Inclusive).
        """

        if key is None:
            return Slinkie(filter(lambda it: a <= it <= b, self._items))

        return Slinkie(filter(lambda it: a <= key(it) <= b, self._items))

    def not_none(self):
        """
        Returns all items except None.
        """
        return Slinkie(filter(lambda it: it is not None, self._items))

    def group(self, key):
        """
        Groups all items on key. 
        """
        grouped = defaultdict(list)

        for it in self._items:
            grouped[key(it)].append(it)

        return Slinkie((k, Slinkie(v)) for k, v in grouped.items())

    def extend(self, items):
        """
        Yields all the items from this._items, followed by the items supplied to this function.
        """

        def _inner():
            yield from self
            yield from iter(items)

        return Slinkie(_inner())

    def exclude(self, items, key=None):
        """
        Excludes all items based on either their identity, or a key function.
        """
        if key:
            keys = list(map(key, items))
            return Slinkie(filter(lambda it: key(it) not in keys, self._items))

        return Slinkie(filter(lambda it: it not in items, self._items))

    def partition(self, n):
        """
        Takes n items and returns them in a new Slinkie. Does so until the items are consumed.
        """

        def inner():
            while True:
                result = self.take(n).list()
                if not result:
                    return
                yield Slinkie(result)

        return Slinkie(inner())

    def sort(self, key=None, reverse=False):
        """
        Sorts the items by key.
        """
        return Slinkie(sorted(self._items, key=key, reverse=reverse))

    def parallelize(self, fn, threads=8):
        """
        Parallelize a function call.
        """

        def inner():
            with ThreadPoolExecutor(threads) as tpe:
                tasks = [tpe.submit(fn, item) for item in self._items]
                for future in as_completed(tasks):
                    try:
                        yield future.result()
                    except Exception as exception:
                        yield exception

        return Slinkie(inner())

    def join(self, glue=''):
        """
        Joins the items by glue, where glue is a string. Calls glue.join.
        """
        return glue.join(map(str, self._items))

    def len(self):
        """
        Consumes all items to produce a count.
        """
        return sum(1 for _ in self._items)

    def transpose(self):
        """
        Transposes the contents of a Slinkie.
        """
        return Slinkie(zip(*self._items))

    def list(self):
        """
        Returns a list of all items.
        """
        return list(self._items)

    def tuple(self):
        """
        Returns a tuple of all items.
        """
        return tuple(self._items)

    def set(self):
        """
        Returns a set of all items.
        """
        return set(self._items)

    def dict(self, key=None, transform=None):
        """
        Returns a dict of all items.
        """

        if key is None:
            key = lambda it: it[0]

        if transform is None:
            transform = lambda it: it[1]

        return {key(it): transform(it) for it in self._items}

    # Aliases
    where = filter
    select = map
    select_with_previous = map_with_previous
    count = len
    __add__ = extend
    __sub__ = exclude
    __rshift__ = skip<|MERGE_RESOLUTION|>--- conflicted
+++ resolved
@@ -17,8 +17,6 @@
     def __next__(self):
         return next(self._items)
 
-<<<<<<< HEAD
-=======
     def consume(self, n=None):
         """
         Consume n items. If n is None, consume everything.
@@ -31,7 +29,6 @@
             pass
         return self
 
->>>>>>> 5f379083
     def filter(self, key):
         """
         Filter the items.
@@ -43,8 +40,6 @@
         Map the items.
         """
         return Slinkie(map(transform, self._items))
-<<<<<<< HEAD
-=======
 
     def map_with_previous(self, transform):
         """
@@ -58,7 +53,6 @@
                 previous = item
 
         return Slinkie(transform(previous, item) for previous, item in inner())
->>>>>>> 5f379083
 
     def skip(self, n):
         """
@@ -74,16 +68,11 @@
         """
 
         def inner():
-<<<<<<< HEAD
             try:
                 for _ in range(n):
                     yield next(self._items)
             except StopIteration:
                 return
-=======
-            for _ in range(n):
-                yield next(self._items)
->>>>>>> 5f379083
 
         return Slinkie(inner())
 
